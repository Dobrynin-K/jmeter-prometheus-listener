--- conflicted
+++ resolved
@@ -1,445 +1,428 @@
-// Copyright 2020 Maxim Kolesnikov
-//
-// Licensed under the Apache License, Version 2.0 (the "License");
-// you may not use this file except in compliance with the License.
-// You may obtain a copy of the License at
-//
-// http://www.apache.org/licenses/LICENSE-2.0
-//
-// Unless required by applicable law or agreed to in writing, software
-// distributed under the License is distributed on an "AS IS" BASIS,
-// WITHOUT WARRANTIES OR CONDITIONS OF ANY KIND, either express or implied.
-// See the License for the specific language governing permissions and
-// limitations under the License.
-
-package com.github.kolesnikovm;
-
-import io.prometheus.client.*;
-import io.prometheus.client.exporter.MetricsServlet;
-import io.prometheus.client.hotspot.DefaultExports;
-import org.apache.commons.lang3.ArrayUtils;
-import org.apache.jmeter.assertions.AssertionResult;
-import org.apache.jmeter.config.Arguments;
-import org.apache.jmeter.control.TransactionController;
-import org.apache.jmeter.samplers.SampleResult;
-import org.apache.jmeter.util.JMeterUtils;
-import org.apache.jmeter.visualizers.backend.AbstractBackendListenerClient;
-import org.apache.jmeter.visualizers.backend.BackendListenerContext;
-import org.apache.jmeter.visualizers.backend.UserMetric;
-import org.eclipse.jetty.server.Server;
-import org.eclipse.jetty.servlet.ServletContextHandler;
-import org.eclipse.jetty.servlet.ServletHolder;
-
-import java.lang.reflect.Method;
-import java.net.InetAddress;
-import java.net.UnknownHostException;
-import java.util.*;
-import java.util.concurrent.Executors;
-import java.util.concurrent.ScheduledExecutorService;
-import java.util.concurrent.ScheduledFuture;
-import java.util.concurrent.TimeUnit;
-
-import org.slf4j.Logger;
-import org.slf4j.LoggerFactory;
-
-
-public class PrometheusListener extends AbstractBackendListenerClient implements Runnable {
-
-	private static final Logger log = LoggerFactory.getLogger(PrometheusListener.class);
-
-	// Labels used for user input
-	private static final String PROJECT_NAME_KEY = "projectName";
-	private static final String TEST_NAME_KEY = "testName";
-	private static final String RUN_ID_KEY = "runId";
-	private static final String EXPORTER_PORT_KEY = "exporterPort";
-	private static final String SAMPLERS_LIST_KEY = "samplersRegExp";
-	private static final String SLO_LEVELS = "sloLevels";
-
-	// Property for enabling JVM metrics collection
-	public static final String PROMETHEUS_COLLECT_JVM = "prometheus.collect_jvm";
-	public static final boolean PROMETHEUS_COLLECT_JVM_DEFAULT = false;
-
-	private boolean collectJVM = JMeterUtils.getPropDefault(PROMETHEUS_COLLECT_JVM, PROMETHEUS_COLLECT_JVM_DEFAULT);
-
-	// Property for enabling assertion results collection
-	public static final String PROMETHEUS_COLLECT_ASSERTIONS = "prometheus.collect_assertions";
-	public static final boolean PROMETHEUS_COLLECT_ASSERTIONS_DEFAULT = false;
-
-	private boolean collectAssertions = JMeterUtils.getPropDefault(PROMETHEUS_COLLECT_ASSERTIONS, PROMETHEUS_COLLECT_ASSERTIONS_DEFAULT);
-
-	// Property for defining quantiles max age
-	public static final String PROMETHEUS_QUANTILES_AGE= "prometheus.quantiles_age";
-	public static final int PROMETHEUS_QUANTILES_AGE_DEFAULT = 10;
-
-	private int quantilesAge = JMeterUtils.getPropDefault(PROMETHEUS_QUANTILES_AGE, PROMETHEUS_QUANTILES_AGE_DEFAULT);
-
-	// Property for extended error logging
-	public static final String PROMETHEUS_LOG_ERRORS = "prometheus.log_errors";
-	public static final boolean PROMETHEUS_LOG_ERRORS_DEFAULT = false;
-
-	private boolean logErrors = JMeterUtils.getPropDefault(PROMETHEUS_LOG_ERRORS, PROMETHEUS_LOG_ERRORS_DEFAULT);
-
-	// General values with defaults
-	private static String projectName = "project name";
-	private static String testName = "test name";
-	private static String runId = "1";
-	private static int exporterPort = 9001;
-	private static String samplesRegEx = "UC.+";
-	private static String sloLevels = "0.1;1";
-	private static String nodeName = "Test-Node";
-
-	// Fields in metrics
-	private static String REQUEST_NAME = "requestName";
-	private static String RESPONSE_CODE = "responseCode";
-	private static String RESPONSE_MESSAGE = "responseMessage";
-	private static String PROJECT_NAME = "projectName";
-	private static String TEST_NAME = "testName";
-	private static String NODE_NAME = "nodeName";
-	private static String RUN_ID = "runId";
-	private static String THREAD_GROUP = "threadGroup";
-	private static String REQUEST_STATUS = "requestStatus";
-	private static String REQUEST_DIRECTION = "requestDirection";
-	private static String IS_TRANSACTION = "isTransaction";
-<<<<<<< HEAD
-	private static String PARENT = "parent";
-=======
-	private static String IS_FAILURE = "isFailure";
-	private static String FAILURE_MESSAGE = "failureMessage";
->>>>>>> cb368fff
-
-	private String[] defaultLabels;
-	private String[] defaultLabelValues;
-	private String[] threadLabels = new String[]{ THREAD_GROUP };
-<<<<<<< HEAD
-	private String[] requestLabels = new String[]{ REQUEST_NAME, RESPONSE_CODE, RESPONSE_MESSAGE, REQUEST_STATUS, IS_TRANSACTION, PARENT };
-	private String[] requestSizeLabels = new String[]{ REQUEST_DIRECTION, REQUEST_NAME, IS_TRANSACTION, PARENT};
-=======
-	private String[] requestLabels = new String[]{ REQUEST_NAME, RESPONSE_CODE, RESPONSE_MESSAGE, REQUEST_STATUS, IS_TRANSACTION };
-	private String[] requestSizeLabels = new String[]{ REQUEST_DIRECTION, REQUEST_NAME, IS_TRANSACTION };
-	private String[] assertionResultLabels = new String[]{ REQUEST_NAME, IS_FAILURE, FAILURE_MESSAGE };
->>>>>>> cb368fff
-
-	private transient Server server;
-	// Prometheus collectors
-	private transient Gauge runningThreadsCollector;
-	private transient Gauge activeThreadsCollector;
-	private transient Summary responseTimeCollector;
-	private transient Histogram responseTimeHistogramCollector;
-	private transient Summary latencyCollector;
-	private transient Counter requestCollector;
-	private transient Summary requestSizeCollector;
-	private transient Counter assertionResultCollector;
-
-	private String[] requestSent = new String[]{"sent"};
-	private String[] requestReceived = new String[]{"received"};
-
-	private HashMap<String, Method> methodsMap = new HashMap<>();
-
-	private ScheduledExecutorService scheduler;
-	private ScheduledFuture<?> timerHandle;
-
-
-	private List<SampleResult> gatherAllResults(List<SampleResult> sampleResults) {
-
-		List<SampleResult> allSampleResults = new ArrayList<SampleResult>();
-
-		for (SampleResult sampleResult : sampleResults) {
-			allSampleResults.add(sampleResult);
-
-			List<SampleResult> subResults = Arrays.asList(sampleResult.getSubResults());
-			if (subResults.size() != 0) {
-				allSampleResults.addAll(gatherAllResults(subResults));
-			}
-		}
-
-		return allSampleResults;
-	}
-
-	@Override
-	public void handleSampleResults(List<SampleResult> sampleResults, BackendListenerContext context) {
-		List<SampleResult> allSampleResults = gatherAllResults(sampleResults);
-
-		for(SampleResult sampleResult: allSampleResults) {
-			if (logErrors && !sampleResult.isSuccessful() && sampleResult.getSubResults().length == 0) {
-				log.error("===== ERROR in {} =====\n" +
-						  "===== Request =====\n{}\n" +
-						  "===== Response =====\n{}",
-						sampleResult.getSampleLabel(),
-						sampleResult.getSamplerData(),
-						sampleResult.getResponseDataAsString());
-			}
-
-			if (samplesRegEx.equals("") || sampleResult.getSampleLabel().matches(samplesRegEx)) {
-				runningThreadsCollector
-						.labels(ArrayUtils.addAll(defaultLabelValues, getLabelValues(sampleResult, threadLabels)))
-						.set(sampleResult.getGroupThreads());
-				responseTimeCollector
-						.labels(ArrayUtils.addAll(defaultLabelValues, getLabelValues(sampleResult, requestLabels)))
-						.observe(sampleResult.getTime());
-				responseTimeHistogramCollector
-						.labels(ArrayUtils.addAll(defaultLabelValues, getLabelValues(sampleResult, requestLabels)))
-						.observe(sampleResult.getTime());
-				latencyCollector
-						.labels(ArrayUtils.addAll(defaultLabelValues, getLabelValues(sampleResult, requestLabels)))
-						.observe(sampleResult.getLatency());
-				requestCollector
-						.labels(ArrayUtils.addAll(defaultLabelValues, getLabelValues(sampleResult, requestLabels)))
-						.inc();
-				requestSizeCollector
-						.labels(ArrayUtils.addAll(defaultLabelValues, ArrayUtils.addAll(requestSent, sampleResult.getSampleLabel(), isTransaction(sampleResult),getParent(sampleResult))))
-						.observe(sampleResult.getSentBytes());
-				requestSizeCollector
-						.labels(ArrayUtils.addAll(defaultLabelValues, ArrayUtils.addAll(requestReceived, sampleResult.getSampleLabel(), isTransaction(sampleResult),getParent(sampleResult))))
-						.observe(sampleResult.getBytesAsLong());
-				if (collectAssertions) {
-					for (AssertionResult assertionResult : sampleResult.getAssertionResults()) {
-						assertionResultCollector
-								.labels(ArrayUtils.addAll(defaultLabelValues, sampleResult.getSampleLabel(), String.valueOf(assertionResult.isFailure()), assertionResult.getFailureMessage()))
-								.inc();
-					}
-				}
-			}
-		}
-	}
-
-	@Override
-	public Arguments getDefaultParameters() {
-		Arguments arguments = new Arguments();
-		arguments.addArgument(PROJECT_NAME_KEY, projectName);
-		arguments.addArgument(TEST_NAME_KEY, testName);
-		arguments.addArgument(RUN_ID_KEY, runId);
-		arguments.addArgument(EXPORTER_PORT_KEY, String.valueOf(exporterPort));
-		arguments.addArgument(SAMPLERS_LIST_KEY, samplesRegEx);
-		arguments.addArgument(SLO_LEVELS, sloLevels);
-		return arguments;
-	}
-
-	@Override
-	public void run() {
-		UserMetric userMetrics = getUserMetrics();
-
-		activeThreadsCollector.labels(defaultLabelValues).set(userMetrics.getStartedThreads() - userMetrics.getFinishedThreads());
-	}
-
-	@Override
-	public void setupTest(BackendListenerContext context) {
-<<<<<<< HEAD
-		projectName = context.getParameter(PROJECT_NAME_KEY);
-		testName = context.getParameter(TEST_NAME_KEY);
-		runId = context.getParameter(RUN_ID_KEY);
-=======
->>>>>>> cb368fff
-		try {
-			nodeName = InetAddress.getLocalHost().getHostName();
-		} catch (UnknownHostException e) {
-			log.warn("Failed to get host name");
-		}
-
-		HashMap<String, String> defaultLabelsMap = new HashMap<>();
-<<<<<<< HEAD
-		defaultLabelsMap.put(PROJECT_NAME, projectName);
-		defaultLabelsMap.put(TEST_NAME, testName);
-		defaultLabelsMap.put(RUN_ID, runId);
-=======
->>>>>>> cb368fff
-		defaultLabelsMap.put(NODE_NAME, nodeName);
-
-		Iterator iterator = context.getParameterNamesIterator();
-		while (iterator.hasNext()) {
-			String parameter = (String) iterator.next();
-			if (!parameter.equals(EXPORTER_PORT_KEY) && !parameter.equals(SAMPLERS_LIST_KEY) && !parameter.equals(SLO_LEVELS)) {
-				defaultLabelsMap.put(parameter, context.getParameter(parameter));
-			}
-		}
-
-		defaultLabels = defaultLabelsMap.keySet().toArray(new String[defaultLabelsMap.size()]);
-		defaultLabelValues = defaultLabelsMap.values().toArray(new String[defaultLabelsMap.size()]);
-
-		try {
-			methodsMap.put(REQUEST_NAME, PrometheusListener.class.getMethod("getRequestName", SampleResult.class));
-			methodsMap.put(RESPONSE_CODE, PrometheusListener.class.getMethod("getResponseCode", SampleResult.class));
-			methodsMap.put(RESPONSE_MESSAGE, PrometheusListener.class.getMethod("getResponseMessage", SampleResult.class));
-			methodsMap.put(THREAD_GROUP, PrometheusListener.class.getMethod("getThreadGroup", SampleResult.class));
-			methodsMap.put(REQUEST_STATUS, PrometheusListener.class.getMethod("getRequestStatus", SampleResult.class));
-			methodsMap.put(IS_TRANSACTION, PrometheusListener.class.getMethod("isTransaction", SampleResult.class));
-			methodsMap.put(PARENT, PrometheusListener.class.getMethod("getParent", SampleResult.class));
-		} catch (NoSuchMethodException e) {
-			e.printStackTrace();
-		}
-
-		sloLevels = context.getParameter(SLO_LEVELS);
-		exporterPort = context.getIntParameter(EXPORTER_PORT_KEY);
-		startExportingServer(exporterPort);
-
-		samplesRegEx = context.getParameter(SAMPLERS_LIST_KEY);
-
-		scheduler = Executors.newScheduledThreadPool(1);
-		timerHandle = scheduler.scheduleAtFixedRate(this, 0, 5, TimeUnit.SECONDS);
-	}
-
-	@Override
-	public void teardownTest(BackendListenerContext context) throws Exception {
-		boolean cancelState = timerHandle.cancel(false);
-		log.debug("Canceled state: {}", cancelState);
-
-		scheduler.shutdown();
-		try {
-			scheduler.awaitTermination(30, TimeUnit.SECONDS);
-		} catch (InterruptedException e) {
-			log.error("Error waiting for end of scheduler");
-			Thread.currentThread().interrupt();
-		}
-
-		stopExportingServer();
-
-		super.teardownTest(context);
-	}
-
-	protected void createSampleCollectors() {
-
-		runningThreadsCollector = Gauge.build()
-				.name("jmeter_running_threads")
-				.help("Counter for running threads")
-				.labelNames(ArrayUtils.addAll(defaultLabels, threadLabels))
-				.register();
-		activeThreadsCollector = Gauge.build()
-				.name("jmeter_active_threads")
-				.help("Counter for active threads")
-				.labelNames(defaultLabels)
-				.register();
-		responseTimeCollector = Summary.build()
-				.name("jmeter_response_time")
-				.help("Summary for sample duration in ms")
-				.labelNames(ArrayUtils.addAll(defaultLabels, requestLabels))
-				.quantile(0.9, 0.01)
-				.quantile(0.95, 0.01)
-				.quantile(0.99, 0.01)
-				.maxAgeSeconds(quantilesAge)
-				.register();
-		responseTimeHistogramCollector = Histogram.build()
-				.name("jmeter_response_time_histogram")
-				.help("Histogram for sample duration in ms")
-				.labelNames(ArrayUtils.addAll(defaultLabels, requestLabels))
-				.buckets(parseSloLevels(sloLevels))
-				.register();
-		latencyCollector = Summary.build()
-				.name("jmeter_latency")
-				.help("Summary for sample ttfb in ms")
-				.labelNames(ArrayUtils.addAll(defaultLabels, requestLabels))
-				.quantile(0.9, 0.01)
-				.quantile(0.95, 0.01)
-				.quantile(0.99, 0.01)
-				.maxAgeSeconds(quantilesAge)
-				.register();
-		requestCollector = Counter.build()
-				.name("jmeter_requests")
-				.help("Counter for requests")
-				.labelNames(ArrayUtils.addAll(defaultLabels, requestLabels))
-				.register();
-		requestSizeCollector = Summary.build()
-				.name("jmeter_request_size")
-				.help("Summary for jmeter request size in bytes")
-				.labelNames(ArrayUtils.addAll(defaultLabels, requestSizeLabels))
-				.register();
-		assertionResultCollector = Counter.build()
-				.name("jmeter_assertion_results")
-				.help("Counter for assertion results")
-				.labelNames(ArrayUtils.addAll(defaultLabels, assertionResultLabels))
-				.register();
-	}
-
-	private void startExportingServer(int port) {
-
-		CollectorRegistry.defaultRegistry.clear();
-		createSampleCollectors();
-
-		if (collectJVM) {
-			DefaultExports.register(CollectorRegistry.defaultRegistry);
-		}
-
-		server = new Server(port);
-		ServletContextHandler context = new ServletContextHandler();
-		context.setContextPath("/");
-		server.setHandler(context);
-		context.addServlet(new ServletHolder(new MetricsServlet()), "/metrics");
-
-		try {
-			server.start();
-			System.out.println("[INFO] Exporting metrics at " + port);
-		} catch (Exception e) {
-			log.error("Failed to start metrics server: {}", e);
-			System.out.println("[ERROR] Failed to start metrics server: " + e);
-		}
-	}
-
-	private void stopExportingServer() {
-		try {
-			server.stop();
-		} catch (Exception e) {
-			log.warn("Failed to stop metrics server: {}", e);
-		}
-	}
-
-	private String[] getLabelValues(SampleResult sampleResult, String[] labels) {
-
-		String[] labelValues = new String[labels.length];
-		int valuesIndex = 0;
-
-		for (String label: labels) {
-			try {
-				labelValues[valuesIndex++] = methodsMap.get(label).invoke(this, sampleResult).toString();
-			} catch (Exception e) {
-				e.printStackTrace();
-			}
-		}
-
-		return labelValues;
-	}
-
-	public String getRequestStatus(SampleResult sampleResult) {
-		return sampleResult.isSuccessful() ? "PASS" : "FAIL";
-	}
-
-	public String getRequestName(SampleResult sampleResult) {
-		return sampleResult.getSampleLabel();
-	}
-
-	public String getResponseCode(SampleResult sampleResult) {
-		return sampleResult.getResponseCode();
-	}
-
-	public String getResponseMessage(SampleResult sampleResult) {
-		return sampleResult.getResponseMessage();
-	}
-
-	public String getThreadGroup(SampleResult sampleResult) {
-		return sampleResult.getThreadName()
-				.substring(0, sampleResult.getThreadName().lastIndexOf(32))
-				.replace("-ThreadStarter", "");
-	}
-
-	public String isTransaction(SampleResult sampleResult) {
-		return TransactionController.isFromTransactionController(sampleResult) ? "true" : "false";
-	}
-<<<<<<< HEAD
-	public String getParent(SampleResult sampleResult) {
-		if (sampleResult.getParent() == null){
-			return sampleResult.getSampleLabel();
-		}
-		return getParent(sampleResult.getParent());
-	}
-=======
-
-	public double[] parseSloLevels(String sloString) {
-		String[] sloStrings = sloString.split(";");
-		double[] sloArray = new double[sloStrings.length];
-
-		for (int i = 0; i < sloStrings.length; i++) {
-			sloArray[i] = Double.parseDouble(sloStrings[i]);
-		}
-
-		return sloArray;
-	}
-
->>>>>>> cb368fff
+// Copyright 2020 Maxim Kolesnikov
+//
+// Licensed under the Apache License, Version 2.0 (the "License");
+// you may not use this file except in compliance with the License.
+// You may obtain a copy of the License at
+//
+// http://www.apache.org/licenses/LICENSE-2.0
+//
+// Unless required by applicable law or agreed to in writing, software
+// distributed under the License is distributed on an "AS IS" BASIS,
+// WITHOUT WARRANTIES OR CONDITIONS OF ANY KIND, either express or implied.
+// See the License for the specific language governing permissions and
+// limitations under the License.
+
+package com.github.kolesnikovm;
+
+import io.prometheus.client.*;
+import io.prometheus.client.exporter.MetricsServlet;
+import io.prometheus.client.hotspot.DefaultExports;
+import org.apache.commons.lang3.ArrayUtils;
+import org.apache.jmeter.assertions.AssertionResult;
+import org.apache.jmeter.config.Arguments;
+import org.apache.jmeter.control.TransactionController;
+import org.apache.jmeter.samplers.SampleResult;
+import org.apache.jmeter.util.JMeterUtils;
+import org.apache.jmeter.visualizers.backend.AbstractBackendListenerClient;
+import org.apache.jmeter.visualizers.backend.BackendListenerContext;
+import org.apache.jmeter.visualizers.backend.UserMetric;
+import org.eclipse.jetty.server.Server;
+import org.eclipse.jetty.servlet.ServletContextHandler;
+import org.eclipse.jetty.servlet.ServletHolder;
+
+import java.lang.reflect.Method;
+import java.net.InetAddress;
+import java.net.UnknownHostException;
+import java.util.*;
+import java.util.concurrent.Executors;
+import java.util.concurrent.ScheduledExecutorService;
+import java.util.concurrent.ScheduledFuture;
+import java.util.concurrent.TimeUnit;
+
+import org.slf4j.Logger;
+import org.slf4j.LoggerFactory;
+
+
+public class PrometheusListener extends AbstractBackendListenerClient implements Runnable {
+
+	private static final Logger log = LoggerFactory.getLogger(PrometheusListener.class);
+
+	// Labels used for user input
+	private static final String PROJECT_NAME_KEY = "projectName";
+	private static final String TEST_NAME_KEY = "testName";
+	private static final String RUN_ID_KEY = "runId";
+	private static final String EXPORTER_PORT_KEY = "exporterPort";
+	private static final String SAMPLERS_LIST_KEY = "samplersRegExp";
+	private static final String SLO_LEVELS = "sloLevels";
+
+	// Property for enabling JVM metrics collection
+	public static final String PROMETHEUS_COLLECT_JVM = "prometheus.collect_jvm";
+	public static final boolean PROMETHEUS_COLLECT_JVM_DEFAULT = false;
+
+	private boolean collectJVM = JMeterUtils.getPropDefault(PROMETHEUS_COLLECT_JVM, PROMETHEUS_COLLECT_JVM_DEFAULT);
+
+	// Property for enabling assertion results collection
+	public static final String PROMETHEUS_COLLECT_ASSERTIONS = "prometheus.collect_assertions";
+	public static final boolean PROMETHEUS_COLLECT_ASSERTIONS_DEFAULT = false;
+
+	private boolean collectAssertions = JMeterUtils.getPropDefault(PROMETHEUS_COLLECT_ASSERTIONS, PROMETHEUS_COLLECT_ASSERTIONS_DEFAULT);
+
+	// Property for defining quantiles max age
+	public static final String PROMETHEUS_QUANTILES_AGE= "prometheus.quantiles_age";
+	public static final int PROMETHEUS_QUANTILES_AGE_DEFAULT = 10;
+
+	private int quantilesAge = JMeterUtils.getPropDefault(PROMETHEUS_QUANTILES_AGE, PROMETHEUS_QUANTILES_AGE_DEFAULT);
+
+	// Property for extended error logging
+	public static final String PROMETHEUS_LOG_ERRORS = "prometheus.log_errors";
+	public static final boolean PROMETHEUS_LOG_ERRORS_DEFAULT = false;
+
+	private boolean logErrors = JMeterUtils.getPropDefault(PROMETHEUS_LOG_ERRORS, PROMETHEUS_LOG_ERRORS_DEFAULT);
+
+	// General values with defaults
+	private static String projectName = "project name";
+	private static String testName = "test name";
+	private static String runId = "1";
+	private static int exporterPort = 9001;
+	private static String samplesRegEx = "UC.+";
+	private static String sloLevels = "0.1;1";
+	private static String nodeName = "Test-Node";
+
+	// Fields in metrics
+	private static String REQUEST_NAME = "requestName";
+	private static String RESPONSE_CODE = "responseCode";
+	private static String RESPONSE_MESSAGE = "responseMessage";
+	private static String PROJECT_NAME = "projectName";
+	private static String TEST_NAME = "testName";
+	private static String NODE_NAME = "nodeName";
+	private static String RUN_ID = "runId";
+	private static String THREAD_GROUP = "threadGroup";
+	private static String REQUEST_STATUS = "requestStatus";
+	private static String REQUEST_DIRECTION = "requestDirection";
+	private static String IS_TRANSACTION = "isTransaction";
+	private static String IS_FAILURE = "isFailure";
+	private static String FAILURE_MESSAGE = "failureMessage";
+	private static String PARENT = "parent";
+
+	private String[] defaultLabels;
+	private String[] defaultLabelValues;
+	private String[] threadLabels = new String[]{ THREAD_GROUP };
+	private String[] requestLabels = new String[]{ REQUEST_NAME, RESPONSE_CODE, RESPONSE_MESSAGE, REQUEST_STATUS, IS_TRANSACTION, PARENT };
+	private String[] requestSizeLabels = new String[]{ REQUEST_DIRECTION, REQUEST_NAME, IS_TRANSACTION, PARENT };
+	private String[] assertionResultLabels = new String[]{ REQUEST_NAME, IS_FAILURE, FAILURE_MESSAGE };
+
+	private transient Server server;
+	// Prometheus collectors
+	private transient Gauge runningThreadsCollector;
+	private transient Gauge activeThreadsCollector;
+	private transient Summary responseTimeCollector;
+	private transient Histogram responseTimeHistogramCollector;
+	private transient Summary latencyCollector;
+	private transient Counter requestCollector;
+	private transient Summary requestSizeCollector;
+	private transient Counter assertionResultCollector;
+
+	private String[] requestSent = new String[]{"sent"};
+	private String[] requestReceived = new String[]{"received"};
+
+	private HashMap<String, Method> methodsMap = new HashMap<>();
+
+	private ScheduledExecutorService scheduler;
+	private ScheduledFuture<?> timerHandle;
+
+
+	private List<SampleResult> gatherAllResults(List<SampleResult> sampleResults) {
+
+		List<SampleResult> allSampleResults = new ArrayList<SampleResult>();
+
+		for (SampleResult sampleResult : sampleResults) {
+			allSampleResults.add(sampleResult);
+
+			List<SampleResult> subResults = Arrays.asList(sampleResult.getSubResults());
+			if (subResults.size() != 0) {
+				allSampleResults.addAll(gatherAllResults(subResults));
+			}
+		}
+
+		return allSampleResults;
+	}
+
+	@Override
+	public void handleSampleResults(List<SampleResult> sampleResults, BackendListenerContext context) {
+		List<SampleResult> allSampleResults = gatherAllResults(sampleResults);
+
+		for(SampleResult sampleResult: allSampleResults) {
+			if (logErrors && !sampleResult.isSuccessful() && sampleResult.getSubResults().length == 0) {
+				log.error("===== ERROR in {} =====\n" +
+						  "===== Request =====\n{}\n" +
+						  "===== Response =====\n{}",
+						sampleResult.getSampleLabel(),
+						sampleResult.getSamplerData(),
+						sampleResult.getResponseDataAsString());
+			}
+
+			if (samplesRegEx.equals("") || sampleResult.getSampleLabel().matches(samplesRegEx)) {
+				runningThreadsCollector
+						.labels(ArrayUtils.addAll(defaultLabelValues, getLabelValues(sampleResult, threadLabels)))
+						.set(sampleResult.getGroupThreads());
+				responseTimeCollector
+						.labels(ArrayUtils.addAll(defaultLabelValues, getLabelValues(sampleResult, requestLabels)))
+						.observe(sampleResult.getTime());
+				responseTimeHistogramCollector
+						.labels(ArrayUtils.addAll(defaultLabelValues, getLabelValues(sampleResult, requestLabels)))
+						.observe(sampleResult.getTime());
+				latencyCollector
+						.labels(ArrayUtils.addAll(defaultLabelValues, getLabelValues(sampleResult, requestLabels)))
+						.observe(sampleResult.getLatency());
+				requestCollector
+						.labels(ArrayUtils.addAll(defaultLabelValues, getLabelValues(sampleResult, requestLabels)))
+						.inc();
+				requestSizeCollector
+						.labels(ArrayUtils.addAll(defaultLabelValues, ArrayUtils.addAll(requestSent, sampleResult.getSampleLabel(), isTransaction(sampleResult),getParent(sampleResult))))
+						.observe(sampleResult.getSentBytes());
+				requestSizeCollector
+						.labels(ArrayUtils.addAll(defaultLabelValues, ArrayUtils.addAll(requestReceived, sampleResult.getSampleLabel(), isTransaction(sampleResult),getParent(sampleResult))))
+						.observe(sampleResult.getBytesAsLong());
+				if (collectAssertions) {
+					for (AssertionResult assertionResult : sampleResult.getAssertionResults()) {
+						assertionResultCollector
+								.labels(ArrayUtils.addAll(defaultLabelValues, sampleResult.getSampleLabel(), String.valueOf(assertionResult.isFailure()), assertionResult.getFailureMessage()))
+								.inc();
+					}
+				}
+			}
+		}
+	}
+
+	@Override
+	public Arguments getDefaultParameters() {
+		Arguments arguments = new Arguments();
+		arguments.addArgument(PROJECT_NAME_KEY, projectName);
+		arguments.addArgument(TEST_NAME_KEY, testName);
+		arguments.addArgument(RUN_ID_KEY, runId);
+		arguments.addArgument(EXPORTER_PORT_KEY, String.valueOf(exporterPort));
+		arguments.addArgument(SAMPLERS_LIST_KEY, samplesRegEx);
+		arguments.addArgument(SLO_LEVELS, sloLevels);
+		return arguments;
+	}
+
+	@Override
+	public void run() {
+		UserMetric userMetrics = getUserMetrics();
+
+		activeThreadsCollector.labels(defaultLabelValues).set(userMetrics.getStartedThreads() - userMetrics.getFinishedThreads());
+	}
+
+	@Override
+	public void setupTest(BackendListenerContext context) {
+		projectName = context.getParameter(PROJECT_NAME_KEY);
+		testName = context.getParameter(TEST_NAME_KEY);
+		runId = context.getParameter(RUN_ID_KEY);
+		try {
+			nodeName = InetAddress.getLocalHost().getHostName();
+		} catch (UnknownHostException e) {
+			log.warn("Failed to get host name");
+		}
+
+		HashMap<String, String> defaultLabelsMap = new HashMap<>();
+		defaultLabelsMap.put(PROJECT_NAME, projectName);
+		defaultLabelsMap.put(TEST_NAME, testName);
+		defaultLabelsMap.put(RUN_ID, runId);
+		defaultLabelsMap.put(NODE_NAME, nodeName);
+
+		Iterator iterator = context.getParameterNamesIterator();
+		while (iterator.hasNext()) {
+			String parameter = (String) iterator.next();
+			if (!parameter.equals(EXPORTER_PORT_KEY) && !parameter.equals(SAMPLERS_LIST_KEY) && !parameter.equals(SLO_LEVELS)) {
+				defaultLabelsMap.put(parameter, context.getParameter(parameter));
+			}
+		}
+
+		defaultLabels = defaultLabelsMap.keySet().toArray(new String[defaultLabelsMap.size()]);
+		defaultLabelValues = defaultLabelsMap.values().toArray(new String[defaultLabelsMap.size()]);
+
+		try {
+			methodsMap.put(REQUEST_NAME, PrometheusListener.class.getMethod("getRequestName", SampleResult.class));
+			methodsMap.put(RESPONSE_CODE, PrometheusListener.class.getMethod("getResponseCode", SampleResult.class));
+			methodsMap.put(RESPONSE_MESSAGE, PrometheusListener.class.getMethod("getResponseMessage", SampleResult.class));
+			methodsMap.put(THREAD_GROUP, PrometheusListener.class.getMethod("getThreadGroup", SampleResult.class));
+			methodsMap.put(REQUEST_STATUS, PrometheusListener.class.getMethod("getRequestStatus", SampleResult.class));
+			methodsMap.put(IS_TRANSACTION, PrometheusListener.class.getMethod("isTransaction", SampleResult.class));
+			methodsMap.put(PARENT, PrometheusListener.class.getMethod("getParent", SampleResult.class));
+		} catch (NoSuchMethodException e) {
+			e.printStackTrace();
+		}
+
+		sloLevels = context.getParameter(SLO_LEVELS);
+		exporterPort = context.getIntParameter(EXPORTER_PORT_KEY);
+		startExportingServer(exporterPort);
+
+		samplesRegEx = context.getParameter(SAMPLERS_LIST_KEY);
+
+		scheduler = Executors.newScheduledThreadPool(1);
+		timerHandle = scheduler.scheduleAtFixedRate(this, 0, 5, TimeUnit.SECONDS);
+	}
+
+	@Override
+	public void teardownTest(BackendListenerContext context) throws Exception {
+		boolean cancelState = timerHandle.cancel(false);
+		log.debug("Canceled state: {}", cancelState);
+
+		scheduler.shutdown();
+		try {
+			scheduler.awaitTermination(30, TimeUnit.SECONDS);
+		} catch (InterruptedException e) {
+			log.error("Error waiting for end of scheduler");
+			Thread.currentThread().interrupt();
+		}
+
+		stopExportingServer();
+
+		super.teardownTest(context);
+	}
+
+	protected void createSampleCollectors() {
+
+		runningThreadsCollector = Gauge.build()
+				.name("jmeter_running_threads")
+				.help("Counter for running threads")
+				.labelNames(ArrayUtils.addAll(defaultLabels, threadLabels))
+				.register();
+		activeThreadsCollector = Gauge.build()
+				.name("jmeter_active_threads")
+				.help("Counter for active threads")
+				.labelNames(defaultLabels)
+				.register();
+		responseTimeCollector = Summary.build()
+				.name("jmeter_response_time")
+				.help("Summary for sample duration in ms")
+				.labelNames(ArrayUtils.addAll(defaultLabels, requestLabels))
+				.quantile(0.9, 0.01)
+				.quantile(0.95, 0.01)
+				.quantile(0.99, 0.01)
+				.maxAgeSeconds(quantilesAge)
+				.register();
+		responseTimeHistogramCollector = Histogram.build()
+				.name("jmeter_response_time_histogram")
+				.help("Histogram for sample duration in ms")
+				.labelNames(ArrayUtils.addAll(defaultLabels, requestLabels))
+				.buckets(parseSloLevels(sloLevels))
+				.register();
+		latencyCollector = Summary.build()
+				.name("jmeter_latency")
+				.help("Summary for sample ttfb in ms")
+				.labelNames(ArrayUtils.addAll(defaultLabels, requestLabels))
+				.quantile(0.9, 0.01)
+				.quantile(0.95, 0.01)
+				.quantile(0.99, 0.01)
+				.maxAgeSeconds(quantilesAge)
+				.register();
+		requestCollector = Counter.build()
+				.name("jmeter_requests")
+				.help("Counter for requests")
+				.labelNames(ArrayUtils.addAll(defaultLabels, requestLabels))
+				.register();
+		requestSizeCollector = Summary.build()
+				.name("jmeter_request_size")
+				.help("Summary for jmeter request size in bytes")
+				.labelNames(ArrayUtils.addAll(defaultLabels, requestSizeLabels))
+				.register();
+		assertionResultCollector = Counter.build()
+				.name("jmeter_assertion_results")
+				.help("Counter for assertion results")
+				.labelNames(ArrayUtils.addAll(defaultLabels, assertionResultLabels))
+				.register();
+	}
+
+	private void startExportingServer(int port) {
+
+		CollectorRegistry.defaultRegistry.clear();
+		createSampleCollectors();
+
+		if (collectJVM) {
+			DefaultExports.register(CollectorRegistry.defaultRegistry);
+		}
+
+		server = new Server(port);
+		ServletContextHandler context = new ServletContextHandler();
+		context.setContextPath("/");
+		server.setHandler(context);
+		context.addServlet(new ServletHolder(new MetricsServlet()), "/metrics");
+
+		try {
+			server.start();
+			System.out.println("[INFO] Exporting metrics at " + port);
+		} catch (Exception e) {
+			log.error("Failed to start metrics server: {}", e);
+			System.out.println("[ERROR] Failed to start metrics server: " + e);
+		}
+	}
+
+	private void stopExportingServer() {
+		try {
+			server.stop();
+		} catch (Exception e) {
+			log.warn("Failed to stop metrics server: {}", e);
+		}
+	}
+
+	private String[] getLabelValues(SampleResult sampleResult, String[] labels) {
+
+		String[] labelValues = new String[labels.length];
+		int valuesIndex = 0;
+
+		for (String label: labels) {
+			try {
+				labelValues[valuesIndex++] = methodsMap.get(label).invoke(this, sampleResult).toString();
+			} catch (Exception e) {
+				e.printStackTrace();
+			}
+		}
+
+		return labelValues;
+	}
+
+	public String getRequestStatus(SampleResult sampleResult) {
+		return sampleResult.isSuccessful() ? "PASS" : "FAIL";
+	}
+
+	public String getRequestName(SampleResult sampleResult) {
+		return sampleResult.getSampleLabel();
+	}
+
+	public String getResponseCode(SampleResult sampleResult) {
+		return sampleResult.getResponseCode();
+	}
+
+	public String getResponseMessage(SampleResult sampleResult) {
+		return sampleResult.getResponseMessage();
+	}
+
+	public String getThreadGroup(SampleResult sampleResult) {
+		return sampleResult.getThreadName()
+				.substring(0, sampleResult.getThreadName().lastIndexOf(32))
+				.replace("-ThreadStarter", "");
+	}
+
+	public String isTransaction(SampleResult sampleResult) {
+		return TransactionController.isFromTransactionController(sampleResult) ? "true" : "false";
+	}
+
+	public double[] parseSloLevels(String sloString) {
+		String[] sloStrings = sloString.split(";");
+		double[] sloArray = new double[sloStrings.length];
+
+		for (int i = 0; i < sloStrings.length; i++) {
+			sloArray[i] = Double.parseDouble(sloStrings[i]);
+		}
+
+		return sloArray;
+	}
+
+	public String getParent(SampleResult sampleResult) {
+		if (sampleResult.getParent() == null){
+			return sampleResult.getSampleLabel();
+		}
+		return getParent(sampleResult.getParent());
+	}
 }